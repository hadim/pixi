<<<<<<< HEAD
pub mod package_database;

=======
use pixi::cli::run::create_command;
>>>>>>> 684a3512
use pixi::cli::{add, init, run};
use pixi::consts;
use rattler_conda_types::conda_lock::CondaLock;
use rattler_conda_types::{MatchSpec, Version};
use std::path::{Path, PathBuf};
use std::process::Stdio;
use std::str::FromStr;
use tempfile::TempDir;

/// To control the pixi process
pub struct PixiControl {
    /// The path to the project working file
    tmpdir: TempDir,
}

pub struct RunResult {
    output: std::process::Output,
}

impl RunResult {
    /// Was the output successful
    pub fn success(&self) -> bool {
        self.output.status.success()
    }

    /// Get the output
    pub fn stdout(&self) -> &str {
        std::str::from_utf8(&self.output.stdout).expect("could not get output")
    }
}

/// MatchSpecs from an iterator
pub fn matchspec_from_iter(iter: impl IntoIterator<Item = impl AsRef<str>>) -> Vec<MatchSpec> {
    iter.into_iter()
        .map(|s| MatchSpec::from_str(s.as_ref()).expect("could not parse matchspec"))
        .collect()
}

/// MatchSpecs from an iterator
pub fn string_from_iter(iter: impl IntoIterator<Item = impl AsRef<str>>) -> Vec<String> {
    iter.into_iter().map(|s| s.as_ref().to_string()).collect()
}

pub trait LockFileExt {
    /// Check if this package is contained in the lockfile
    fn contains_package(&self, name: impl AsRef<str>) -> bool;
    /// Check if this matchspec is contained in the lockfile
    fn contains_matchspec(&self, matchspec: impl AsRef<str>) -> bool;
}

impl LockFileExt for CondaLock {
    fn contains_package(&self, name: impl AsRef<str>) -> bool {
        self.package
            .iter()
            .any(|locked_dep| locked_dep.name == name.as_ref())
    }

    fn contains_matchspec(&self, matchspec: impl AsRef<str>) -> bool {
        let matchspec = MatchSpec::from_str(matchspec.as_ref()).expect("could not parse matchspec");
        let name = matchspec.name.expect("expected matchspec to have a name");
        let version = matchspec
            .version
            .expect("expected versionspec to have a name");
        self.package
            .iter()
            .find(|locked_dep| {
                let package_version =
                    Version::from_str(&locked_dep.version).expect("could not parse version");
                locked_dep.name == name && version.matches(&package_version)
            })
            .is_some()
    }
}

impl PixiControl {
    /// Create a new PixiControl instance
    pub fn new() -> anyhow::Result<PixiControl> {
        let tempdir = tempfile::tempdir()?;
        Ok(PixiControl { tmpdir: tempdir })
    }

    /// Get the path to the project
    pub fn project_path(&self) -> &Path {
        self.tmpdir.path()
    }

    pub fn manifest_path(&self) -> PathBuf {
        self.project_path().join(consts::PROJECT_MANIFEST)
    }

    /// Initialize pixi inside a tempdir and set the tempdir as the current working directory.
    pub async fn init(&self) -> anyhow::Result<()> {
        let args = init::Args {
            path: self.project_path().to_path_buf(),
        };
        init::execute(args).await?;
        Ok(())
    }

    /// Add a dependency to the project
    pub async fn add(&mut self, mut args: add::Args) -> anyhow::Result<()> {
        args.manifest_path = Some(self.manifest_path());
        add::execute(args).await
    }

    /// Run a command
    pub async fn run(&self, mut args: run::Args) -> anyhow::Result<RunResult> {
        args.manifest_path = Some(self.manifest_path());
        let mut script_command = create_command(args).await?;
        let output = script_command
            .command
            .stdout(Stdio::piped())
            .spawn()?
            .wait_with_output()?;
        Ok(RunResult { output })
    }

    /// Get the associated lock file
    pub async fn lock_file(&self) -> anyhow::Result<CondaLock> {
        pixi::environment::load_lock_for_manifest_path(&self.manifest_path()).await
    }

    /// Set the project to use a specific channel
    pub async fn set_channel(&mut self, channel: impl ToString) -> anyhow::Result<()> {
        let project = self.project_mut();
        project.set_channels(&[channel.to_string()])?;
        project.save()?;
        Ok(())
    }
}<|MERGE_RESOLUTION|>--- conflicted
+++ resolved
@@ -1,11 +1,8 @@
-<<<<<<< HEAD
 pub mod package_database;
 
-=======
 use pixi::cli::run::create_command;
->>>>>>> 684a3512
 use pixi::cli::{add, init, run};
-use pixi::consts;
+use pixi::{consts, Project};
 use rattler_conda_types::conda_lock::CondaLock;
 use rattler_conda_types::{MatchSpec, Version};
 use std::path::{Path, PathBuf};
@@ -128,7 +125,7 @@
 
     /// Set the project to use a specific channel
     pub async fn set_channel(&mut self, channel: impl ToString) -> anyhow::Result<()> {
-        let project = self.project_mut();
+        let mut project = Project::load(&self.manifest_path()).unwrap();
         project.set_channels(&[channel.to_string()])?;
         project.save()?;
         Ok(())
