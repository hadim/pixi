--- conflicted
+++ resolved
@@ -58,17 +58,13 @@
     /// We use an [`IndexMap`] to preserve the order in which the items where defined in the
     /// manifest.
     #[serde(default)]
-<<<<<<< HEAD
     pub target: IndexMap<PixiSpanned<TargetSelector>, TargetMetadata>,
-=======
-    pub target: IndexMap<Spanned<TargetSelector>, TargetMetadata>,
 
     /// Environment activation information.
     ///
     /// We use an [`IndexMap`] to preserve the order in which the items where defined in the
     /// manifest.
     pub activation: Option<Activation>,
->>>>>>> 3ab2aec5
 }
 
 impl ProjectManifest {
@@ -228,10 +224,7 @@
     /// The platforms this project supports
     // TODO: This is actually slightly different from the rattler_conda_types::Platform because it
     //     should not include noarch.
-<<<<<<< HEAD
     pub platforms: PixiSpanned<Vec<Platform>>,
-=======
-    pub platforms: Spanned<Vec<Platform>>,
 
     /// The license as a valid SPDX string (e.g. MIT AND Apache-2.0)
     pub license: Option<String>,
@@ -251,7 +244,6 @@
 
     /// URL of the project documentation
     pub documentation: Option<Url>,
->>>>>>> 3ab2aec5
 }
 
 #[serde_as]
